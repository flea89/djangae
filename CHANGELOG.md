## v0.9.9 (in development)

### New features & improvements:

-

### Bug fixes:

-

### Documentation:

-

## v0.9.8 (release date: 6th December 2016)

### New features & improvements:

- Cleaned up and refactored internal implementation of `SimulatedContentTypeManager`. Now also allows patching `ContentType` manager in migrations.
- Add ability to specify GAE target instance for remote command with `--app_id` flag
- When App Engine raises an `InvalidSenderError` when trying to send an email, Djangae now logs the 'from' address which is invalid (App Engine doesn't include it in the error).

### Bug fixes:

- Fixed an issue where Django Debug Toolbar would get a `UnicodeDecodeError` if a query contained a non-ascii character.
- Fixed an issue where getting and flushing a specific `TaskQueue` using the test stub (including when using `djangae.test.TestCase.process_task_queues`) would flush all task queues.
- Fixed a bug in our forced contenttypes migration
- Fixed `./manage.py runserver` not working with Django 1.10 and removed a RemovedInDjango110Warning message at startup.
- Restore `--nothreading` functionality to runserver (this went away when we dropped support for the old dev_appserver)
- Fixed a bug where the `dumpurls` command had stopped working due to subtle import changes.
- Utilise `get_serving_url` to get the correct url for serving images from Cloud Storage.
- Fixed a side effect of that ^ introduction of `get_serving_url` which would add an entity group to any transaction in which it was called (due to the Datastore read done by `get_serving_url`).
<<<<<<< HEAD
- Fixed fetching url for non images after introduction of `get_serving_url` call inside `CloudStorage` url method.
- Fixed fetching url for files after introduction of `get_serving_url` call inside `BlobstoreStorage` url method when file is bigger than 32MB.
- Fixed `gauth` middleware to update user email address if it gets changed
=======
- Fixed fetching url for non images after introduction of `get_serving_url` call inside CloudStorage url method.
- Fixed fetching url for files after introduction of `get_serving_url` call inside BlobstoreStorage url method when file is bigger than 32MB.
- Fixed gauth middleware to update user email address if it gets changed
- Don't add entities to memcache if DJANGAE_CACHE_ENABLED=False
- Fix bug where entities could still be fetched from memcache with DJANGAE_CACHE_ENABLED=False when saving in a transaction or deleting them

### Documentation:

-
-
>>>>>>> 28b144f1


## v0.9.7 (release date: 11th August 2016)

### New features & improvements:

- Added support for Django 1.10.
- Changed the querying of `ListField` and `SetField`, which now works similiarly to PostgreSQL ArrayField. `isnull` lookup has been replaced with `isempty`, `exact` with `contains` and `in` with `overlap`. This is a breaking change, so stick to Djangae 0.9.6 or update your code.
- Made a slight efficiency improvement so that `my_queryset.filter(pk__in=other_queryset)` will use `other_queryset.values_list('pk')` rather than fetching the full objects.
- Added clearsessions view.

### Bug fixes:

- Fixed a circular import in djangae.db.utils.
- Fixed sandbox problem with non-final django versions in the testapp.
- Fixed a bug where the console URL stored in a mapreduce job's status entity was incorrect.

### Documentation:

- Added documentation about querying `ListField` and `SetField`.


## v0.9.6 (release date: 1st August 2016)

### New features & improvements:

- ALLOWED_HOSTS is now set to ("*",) by default as App Engine deals with routing and this prevents
  users being confused when their deployed app returns 400 responses.
- Added version string to `__init__`.
- Added an `--install_deps` flag to the `runtests.sh` script to allow triggering of dependency installation without having to delete the SDK folder.
- Added an `--install_sdk` flag to both the `runtests.sh` script and to the `install_deps.py` script in the bundled 'testapp'.
- The `count()` method on `ShardedCounterField` is deprecated because its function was ambiguous or misleading and was often mistakenly used instead of `value()`. It is replaced with a `shard_count()` method.
- It is now possible to have a per-app djangaeidx.yaml file which can be distributed. The indexes in this file
  are combined in memory with the ones from the project root's djangaeidx.yaml. This means that a user of your app
  will not be required to run queries to generate indexes or manually add them to their project file.
- Made a small performance improvement to avoid checking for changes to djangaeindx.yaml files when on production.

### Bug fixes:

- Fixed a regression that prevented precreated users from logging in when `DJANGAE_CREATE_UNKNOWN_USER` is False.
- Fixed a bug where the IntegrityError for a unique constraint violation could mention the wrong field(s).
- Changed the default value of `DJANGAE_CREATE_UNKNOWN_USER` to `True` to match the original behaviour.
- Fixed a bug where simulate contenttypes was required even on a SQL database
- Fixed a bug where filtering on an empty PK would result in an inequality filter being used
- Fixed a bug where making a projection query on time or datetime fields will return truncated values without microseconds
- Fixed a test which could intermittently fail (`test_ordering_on_sparse_field`).
- Fixed a bug where an empty upload_to argument to FileField would result in a broken "./" folder in Cloud Storage.
- Fixed an issue where pre-created users may not have been able to log in if the email address associated with their Google account differed in case to the email address saved in their pre-created User object.
- Made configuration changes to the bundled 'testapp' to allow the `runserver` command to work.
- Fixed a bug in the `install_deps.py` script in the bundled 'testapp' where it would always re-install the App Engine SDK, even if it already existed.

### Documentation:

- Added documentation for:
    - Creating users for gauth.
    - djangaeidx.yaml.
- Improved documentation for:
    - Installation
    - Transactions
    - JSONField
    - RelatedSetField
    - Running management commands locally and remotely
- Fixed incorrect documentation for:
    - The restrictions on projection queries.
- Removed "experimental" flag from the "namespaces" feature of the Datastore DB backend.

## v0.9.5 (release date: 6th June 2016)

### New features & improvements:

- Added the ability to pre-create users in the Django admin who can then log in via Google Accounts.  (Previously you could only pre-create users via the shell.)
- Added new `assert_login_required` and `assert_login_admin` methods to `djangae.test.TestCase`.
- Improved ordering of `sys.path` so that libraries in the application folder take precedence over libraries that are bundled with the SDK (with some hard-to-avoid exceptions).
- Added `djangae.contrib.locking`, for preventing simultaneous executing of functions or blocks of code.
- Moved and renamed several functions from `djangae.utils` to `djangae.environment`.
- Added new task utility functions: `is_in_task()`, `task_name()`, `task_queue_name()`, `task_retry_count()`.
- Extended runserver's file watcher patching to allow ignoring of directories.
- Add tasks utility functions to djangae.environment.
- Alias DatastorePaginator -> Paginator, and DatastorePage -> Page to be more like Django
- Moved `ContentType` patching to `djangae.contrib.contenttypes`. `DJANGAE_SIMULATE_CONTENTTYPES` setting has been removed, add `djangae.contrib.contenttypes` to `INSTALLED_APPS` instead. `djangae.contrib.contenttypes` needs to be after `django.contrib.contenttypes` in the `INSTALLED_APPS` order.
- Allow customization of which user data is synced in gauth `AuthenticationMiddleware`.
- Allow passing `on_change` callback run when ShardedCounter is changed.

### Bug fixes:

- Fixed `atomic` and `non_atomic` transaction decorators/context managers so that they can be called recursively.
- Fix `JSONField` behaviour in forms: it's properly validating JSON string before saving
it and returns json object, not string when accessed through `cleaned_data`.
- Fixing `ListFormField.clean` to return `[]` instead of `None` for empty values.
- Fix computed field `None` values.
- Made retrieving `blob-key` in `BlobstoreFileUploadHandler` easier by using `content_type_extra`. This removes
ugly hacks from before Django 1.7, and fixes issue with regex in `BlobstoreFileUploadHandler` not recognizing
filenames properly.
- Making auth backend catch race condition when creating a new user.
- Fix for `RelatedIterator` that fails when related iterated fields model is set as string.
- Ensure `MapReduceTask `uses the db returned by the application router(s) unless explicitly passed.
- Fixed bug with `__iexact` indexer where values containing underscores would not be correctly indexed.  (Existing objects will need to be re-saved to be correctly indexed.)
- Allow running Djangae tests with non-stable, non-master version of Django.

### Documentation:

- Added a note about `dumpurls` command in documentation
- Updated contributing documentation

## v0.9.4 (release date: 4th April 2016)

This is our first release bringing support for Django 1.9, and dropping support for 1.7.

If you're still using Django 1.7 in your project:
- Upgrade! 1.7 is no longer supported upstream either and has known security issues
- If you can't upgrade, either pin your requirements on 0.9.3 release, or use the 1-7-stable branch, which may receive small fixes if necessary.

### New features & improvements:

 - Added support for Django 1.9
 - The deletion query code has been rewritten entirely to use `DeleteAsync` and now tries to perform deletions in transactional batches of 25. This should result in improved performance but may introduce subtle changes in behaviour, please keep an eye out for issues. For more details take a look at the extensive comment in the `DeleteCommand` class for all the reasons why this is particularly tricky to get right and keep fast.
 - Refactored unique constrains to make them more robust and reliable, fixing edge cases that could cause duplication of unique values.
 - Refactored `InsertCommand` (related to the unique constrains), performance improvements.
 - The Google auth backend has been updated, and a new setting `DJANGAE_CREATE_UNKNOWN_USER` has been added. This replaces the previous settings `DJANGAE_FORCE_USER_PRE_CREATION` and `DJANGAE_ALLOW_USER_PRE_CREATION`.
  - For new projects, `DJANGAE_CREATE_UNKNOWN_USER` defaults to False, meaning you will have to create user objects in the database with matching email addresses to allow people to access your site. For existing projects, the auth backend will recognise the old auth-related settings.
  - If `DJANGAE_CREATE_UNKNOWN_USER=True` then a Django user object will be created automatically when a user accesses your site (if there is no matching user already).
 - Added support for `keep_parents=True` in concrete model inheritance
 - Added support for filters aside from exact on special lookups like `__month` or `__day`. So things like `datefield__month__gt=X` work now
 - Replaced `ensure_instance_included` with `ensure_instance_consistent`
 - Added `ensure_instances_consistent` for the multiple object case
 - Added option to pass `_target` argument to `defer_iteration` in mappers

### Bug fixes:

 - Fixed a bug when saving forms with a RelatedListField or RelatedSetField (#607)
 - JSONField fixes after removing SubfieldBase dependency - to_python added and default value not converted to string anymore

### Documentation:

 - Improvements to storage documentation
 - Replaced links in docs to use https version


## v0.9.3 (release date: 8th March 2016)

### New features & improvements:
- Added support for namespaces
- Refactored cache
- Added Djangae's `CharField` that limits the length by bytes, not characters.
- Improved exception message when encountering multiple inequality filters or uniqueness validation
- Now allowing to override `google_acl` option when uploading to Google Cloud Storage
- Added `BinaryField`
- Added documentation for storage backends
- Added `DJANGAE_IGNORE_REGEXES` settings that allows to only restart dev server for changes on specific filenames. In default, restart dev server only when a `.py`, `.html` or `.yaml` file changes
- Allow `MapReduceTask` tasks to be run on a specific task queue
- Added `ensure_instance_included` to `djangae.db.consistency`
- `djangae.contrib.gauth` now always add users with their emails lowercased
- Provided limited options for `on_delete` on `RelatedSetField` and `RelatedListField`
- Renamed `AppEngineUserAPI` to `AppEngineUserAPIBackend`

### Bug fixes:
- Special indexing now works on fields that are primary keys too
- Fixed a bug with special indexing of datetime fields, that now allows for `__year` or `__month` lookups
- Allow serializing queries containing non-ascii characters
- Don't parse floats as decimals, fixing a bug that causes them to be returned as strings after multiple saves
- `.distinct(x).values_list(x)` no longer cause an error due to the same column being projected twice
- Don't die in `allow_mode_write` if the tempfile module is unavailable
- Fix problems with querying on related fields
- Fixed bug when using `RelatedListField` on a form
- Don't allow ordering by a `TextField`
- Properly limiting number of results when excludes are used<|MERGE_RESOLUTION|>--- conflicted
+++ resolved
@@ -6,7 +6,8 @@
 
 ### Bug fixes:
 
--
+- Fixed a minor bug where entities were still added to memcache (but not fetched from it) with `DJANGAE_CACHE_ENABLED=False`.  This fix now allows disabling the cache to be a successful workaround for https://code.google.com/p/googleappengine/issues/detail?id=7876.
+- Fixed a bug where entities could still be fetched from memcache with `DJANGAE_CACHE_ENABLED=False` when saving in a transaction or deleting them.
 
 ### Documentation:
 
@@ -30,22 +31,9 @@
 - Fixed a bug where the `dumpurls` command had stopped working due to subtle import changes.
 - Utilise `get_serving_url` to get the correct url for serving images from Cloud Storage.
 - Fixed a side effect of that ^ introduction of `get_serving_url` which would add an entity group to any transaction in which it was called (due to the Datastore read done by `get_serving_url`).
-<<<<<<< HEAD
 - Fixed fetching url for non images after introduction of `get_serving_url` call inside `CloudStorage` url method.
 - Fixed fetching url for files after introduction of `get_serving_url` call inside `BlobstoreStorage` url method when file is bigger than 32MB.
 - Fixed `gauth` middleware to update user email address if it gets changed
-=======
-- Fixed fetching url for non images after introduction of `get_serving_url` call inside CloudStorage url method.
-- Fixed fetching url for files after introduction of `get_serving_url` call inside BlobstoreStorage url method when file is bigger than 32MB.
-- Fixed gauth middleware to update user email address if it gets changed
-- Don't add entities to memcache if DJANGAE_CACHE_ENABLED=False
-- Fix bug where entities could still be fetched from memcache with DJANGAE_CACHE_ENABLED=False when saving in a transaction or deleting them
-
-### Documentation:
-
--
--
->>>>>>> 28b144f1
 
 
 ## v0.9.7 (release date: 11th August 2016)
