## v0.9.10 (in development)

### New features & improvements:

<<<<<<< HEAD
 - Implemented an entirely new means of storing the indexes of contains and icontains queries. **If you have existing
  entities which use the current indexing, you MUST set `DJANGAE_USE_LEGACY_CONTAINS_LOGIC = True` in your settings!!**
  This will be removed in the next release of Djangae so you'll need to re-save your entities with this setting set to False before upgrading.
=======
 - A new contrib app `djangae.contrib.processing.mapreduce` has been added to provide a Django-friendly API to mapreduce. The existing
   `djangae.contrib.mappers` API has been reimplemented in terms of `djangae.contrib.processing.mapreduce`
 - Add support for the latest App Engine SDK (1.9.51)
 - The default ports for the API server, admin server and blobstore service have changed to 8010, 8011, and 8012 respectively to avoid clashes with modules
 - Switched the default storage backend (in settings_base.py) to cloud storage. If you need to retain compatibility make sure you
 override the `DEFAULT_FILE_STORAGE` setting to point to `'djangae.storage.BlobstoreStorage'`.
 - Added AsyncMultiQuery as a replacement for Google's MultiQuery (which doesn't exist on Cloud Datastore).  This is the first step towards support for Cloud Datastore and therefore Flexible Environment.
 - Added a configurable memory limit to the context cache, limited the number of instances cached from query results and corrected `disable_cache` behaviour.
- Added support for running migrations on the Datastore using Django migrations.
- Added a test to confirm query slicing works correctly.
- Added `ComputedCollationField` to generate correct ordering for unicode strings.
- Changed CloudStorage and BlobstoreStorage storage backends to return HTTPS URLs for images (instead of the previous protocol-relative URLs).
>>>>>>> bf2df706

### Bug fixes:

 - When running the local sandbox, if a port clash is detected then the next port will be used (this was broken before)
 - Accessing the Datastore from outside tests will no longer throw an error when using the test sandbox
 - The in-context cache is now reliably wiped when the testbed is initialized for each test.
 - Fixed an ImportError when the SDK is not on sys.path.
 - Fix issue where serialization of IterableFields resulted in invalid JSON
 - Updated the documenation to say that DJANGAE_CREATE_UNKNOWN_USER defaults to True.
 - Ensure that the order of values in a RelatedListField are respected when updated via a form.

## v0.9.9 (release date: 27th March 2017)

### New features & improvements:

- Added preliminary support for Django 1.11 (not yet released, don't upgrade yet!)
- The system check for session_csrf now works with the MIDDLEWARE setting when using Django >= 1.10.
- System check for deferred builtin which should always be switched off.
- Implemented weak (memcache) locking to contrib.locking
- The `disable_cache` decorator now wraps the returned function with functools.wraps
- `prefetch_related()` now works on RelatedListField and RelatedSetField
- Added a test for Model.objects.none().filter(pk=xyz) type filters
- Use `user.is_authenticated` instead of `user.is_authenticated()` when using Django >= 1.10.
- Added `max_length` and `min_length` validation support to `ListField`, `SetField`, `RelatedListField` and `RelatedSetField`.
- Moved checks verifying csrf, csp and template loader configuration from djangae-scaffold into Djangae.
- Renamed `contrib.gauth.datastore` and `contrib.gauth.sql` to `contrib.gauth_datastore` and `contrib.gauth_sql` respectively.
    - This change requires you to update your settings to reference the new app names.
    - The old names still work for now but will trigger deprecation warnings.
    - DB table names for Datastore-based models have not changed.  DB table name for the SQL User model has changed, but wasn't entirely usable before anyway.
- Moved everything from `contrib.gauth.common.*` to the parent `contrib.gauth` module.  I.e. removed the `.common` part.
    - This change requires you to update your application to reference/import from the new paths.
    - The old paths still work for now but will trigger deprecation warnings.
- Cleaned up the query fetching code to be more readable. Moved where result fetching happens to be inline with other backends, which makes Django Debug Toolbar query profiling output correct
- Cleaned up app_id handling in --sandbox management calls
- The default GCS bucket name is now cached when first read, saving on RPC calls
- Updated `AppEngineSecurityMiddleware` to work with Django >= 1.10
- Added a test for prefetching via RelatedSetField/RelatedListField. Cleaned up some related code.
- Allow the sandbox argument to be at any position.
- Added some tests for the management command code.
- Added a test to prove that the ordering specified on a model's `_meta` is used for pagination, when no custom order has been specified on the query set.
- Added a `@task_or_admin_only` decorator to `djangae.environment` to allow restricting views to tasks (including crons) or admins of the application.

### Bug fixes:

- Fixed a minor bug where entities were still added to memcache (but not fetched from it) with `DJANGAE_CACHE_ENABLED=False`.  This fix now allows disabling the cache to be a successful workaround for https://code.google.com/p/googleappengine/issues/detail?id=7876.
- Fixed a bug where entities could still be fetched from memcache with `DJANGAE_CACHE_ENABLED=False` when saving in a transaction or deleting them.
- Fixed overlap filtering on RelatedListField and RelatedSetField (Thanks Grzes!)
- Fixed various issues with `djangae.contrib.mappers.defer_iteration`, so that it no longers gets stuck deferring tasks or hitting memory limit errors when uses on large querysets.
- Fixed an issue where having a ForeignKey to a ContentType would cause an issue when querying due to the large IDs produced by djangae.contrib.contenttypes's SimulatedContentTypesManager.
- Fix a problem with query parsing which would throw a NotSupportedError on Django 1.8 if you used an empty Q() object in a filter
- Cascade deletions will now correctly batch object collection within the datastore query limits, fixing errors on deletion.
- Fixed missing `_deferred` attribute in Django models for versions >= 1.10
- Fixed an error when submitting an empty JSONFormField
- Fixed a bug where an error would be thrown if you loaded an entity with a JSONField that had non-JSON data, now the data is returned unaltered
- Fixed a bug where only("pk") wouldn't perform a keys_only query
- Dropped the deprecated patterns() from contrib.locking.urls
- Fixed a bug where search indexes weren't saved when they were generated in the local shell
- Fixed a bug where permissions wouldn't be created when using Django's PermissionsMixin on the datastore (for some reason)
- Fixed a bug where a user's username would be set to the string 'None' if username was not populated on an admin form
- Fixed `djangae.contrib.mappers.defer.defer_iteration` to allow inequality filters in querysets
- Fixed a bug in `djangae.contrib.mappers.defer.defer_iteration` where `_shard` would potentially ignore the first element of the queryset
- Fixed an incompatibility between appstats and the cloud storage backend due to RPC calls being made in the __init__ method
- Fixed a bug where it wasn't possible to add validators to djangae.fields.CharField
- Fixed a bug where entries in `RelatedSetField`s and `RelatedListField`s weren't being converted to the same type as the primary key of the model
- Fixed a bug where running tests would incorrectly load the real search stub before the test version
- Fixed a bug where IDs weren't reserved with the datastore allocator immediately and so could end up with a race-condition where an ID could be reused

### Documentation:

- Improved documentation for `djangae.contrib.mappers.defer_iteration`.
- Changed the installation documentation to reflect the correct way to launch tests
- Added documentation for local server port configuration.
- Added documentation for `DJANGAE_ADDITIONAL_MODULES` setting.

## v0.9.8 (release date: 6th December 2016)

### New features & improvements:

- Cleaned up and refactored internal implementation of `SimulatedContentTypeManager`. Now also allows patching `ContentType` manager in migrations.
- Add ability to specify GAE target instance for remote command with `--app_id` flag
- When App Engine raises an `InvalidSenderError` when trying to send an email, Djangae now logs the 'from' address which is invalid (App Engine doesn't include it in the error).

### Bug fixes:

- Fixed an issue where Django Debug Toolbar would get a `UnicodeDecodeError` if a query contained a non-ascii character.
- Fixed an issue where getting and flushing a specific `TaskQueue` using the test stub (including when using `djangae.test.TestCase.process_task_queues`) would flush all task queues.
- Fixed a bug in our forced contenttypes migration
- Fixed `./manage.py runserver` not working with Django 1.10 and removed a RemovedInDjango110Warning message at startup.
- Restore `--nothreading` functionality to runserver (this went away when we dropped support for the old dev_appserver)
- Fixed a bug where the `dumpurls` command had stopped working due to subtle import changes.
- Utilise `get_serving_url` to get the correct url for serving images from Cloud Storage.
- Fixed a side effect of that ^ introduction of `get_serving_url` which would add an entity group to any transaction in which it was called (due to the Datastore read done by `get_serving_url`).
- Fixed fetching url for non images after introduction of `get_serving_url` call inside `CloudStorage` url method.
- Fixed fetching url for files after introduction of `get_serving_url` call inside `BlobstoreStorage` url method when file is bigger than 32MB.
- Fixed `gauth` middleware to update user email address if it gets changed


## v0.9.7 (release date: 11th August 2016)

### New features & improvements:

- Added support for Django 1.10.
- Changed the querying of `ListField` and `SetField`, which now works similiarly to PostgreSQL ArrayField. `isnull` lookup has been replaced with `isempty`, `exact` with `contains` and `in` with `overlap`. This is a breaking change, so stick to Djangae 0.9.6 or update your code.
- Made a slight efficiency improvement so that `my_queryset.filter(pk__in=other_queryset)` will use `other_queryset.values_list('pk')` rather than fetching the full objects.
- Added clearsessions view.

### Bug fixes:

- Fixed a circular import in djangae.db.utils.
- Fixed sandbox problem with non-final django versions in the testapp.
- Fixed a bug where the console URL stored in a mapreduce job's status entity was incorrect.

### Documentation:

- Added documentation about querying `ListField` and `SetField`.


## v0.9.6 (release date: 1st August 2016)

### New features & improvements:

- ALLOWED_HOSTS is now set to ("*",) by default as App Engine deals with routing and this prevents
  users being confused when their deployed app returns 400 responses.
- Added version string to `__init__`.
- Added an `--install_deps` flag to the `runtests.sh` script to allow triggering of dependency installation without having to delete the SDK folder.
- Added an `--install_sdk` flag to both the `runtests.sh` script and to the `install_deps.py` script in the bundled 'testapp'.
- The `count()` method on `ShardedCounterField` is deprecated because its function was ambiguous or misleading and was often mistakenly used instead of `value()`. It is replaced with a `shard_count()` method.
- It is now possible to have a per-app djangaeidx.yaml file which can be distributed. The indexes in this file
  are combined in memory with the ones from the project root's djangaeidx.yaml. This means that a user of your app
  will not be required to run queries to generate indexes or manually add them to their project file.
- Made a small performance improvement to avoid checking for changes to djangaeindx.yaml files when on production.

### Bug fixes:

- Fixed a regression that prevented precreated users from logging in when `DJANGAE_CREATE_UNKNOWN_USER` is False.
- Fixed a bug where the IntegrityError for a unique constraint violation could mention the wrong field(s).
- Changed the default value of `DJANGAE_CREATE_UNKNOWN_USER` to `True` to match the original behaviour.
- Fixed a bug where simulate contenttypes was required even on a SQL database
- Fixed a bug where filtering on an empty PK would result in an inequality filter being used
- Fixed a bug where making a projection query on time or datetime fields will return truncated values without microseconds
- Fixed a test which could intermittently fail (`test_ordering_on_sparse_field`).
- Fixed a bug where an empty upload_to argument to FileField would result in a broken "./" folder in Cloud Storage.
- Fixed an issue where pre-created users may not have been able to log in if the email address associated with their Google account differed in case to the email address saved in their pre-created User object.
- Made configuration changes to the bundled 'testapp' to allow the `runserver` command to work.
- Fixed a bug in the `install_deps.py` script in the bundled 'testapp' where it would always re-install the App Engine SDK, even if it already existed.

### Documentation:

- Added documentation for:
    - Creating users for gauth.
    - djangaeidx.yaml.
- Improved documentation for:
    - Installation
    - Transactions
    - JSONField
    - RelatedSetField
    - Running management commands locally and remotely
- Fixed incorrect documentation for:
    - The restrictions on projection queries.
- Removed "experimental" flag from the "namespaces" feature of the Datastore DB backend.

## v0.9.5 (release date: 6th June 2016)

### New features & improvements:

- Added the ability to pre-create users in the Django admin who can then log in via Google Accounts.  (Previously you could only pre-create users via the shell.)
- Added new `assert_login_required` and `assert_login_admin` methods to `djangae.test.TestCase`.
- Improved ordering of `sys.path` so that libraries in the application folder take precedence over libraries that are bundled with the SDK (with some hard-to-avoid exceptions).
- Added `djangae.contrib.locking`, for preventing simultaneous executing of functions or blocks of code.
- Moved and renamed several functions from `djangae.utils` to `djangae.environment`.
- Added new task utility functions: `is_in_task()`, `task_name()`, `task_queue_name()`, `task_retry_count()`.
- Extended runserver's file watcher patching to allow ignoring of directories.
- Add tasks utility functions to djangae.environment.
- Alias DatastorePaginator -> Paginator, and DatastorePage -> Page to be more like Django
- Moved `ContentType` patching to `djangae.contrib.contenttypes`. `DJANGAE_SIMULATE_CONTENTTYPES` setting has been removed, add `djangae.contrib.contenttypes` to `INSTALLED_APPS` instead. `djangae.contrib.contenttypes` needs to be after `django.contrib.contenttypes` in the `INSTALLED_APPS` order.
- Allow customization of which user data is synced in gauth `AuthenticationMiddleware`.
- Allow passing `on_change` callback run when ShardedCounter is changed.

### Bug fixes:

- Fixed `atomic` and `non_atomic` transaction decorators/context managers so that they can be called recursively.
- Fix `JSONField` behaviour in forms: it's properly validating JSON string before saving
it and returns json object, not string when accessed through `cleaned_data`.
- Fixing `ListFormField.clean` to return `[]` instead of `None` for empty values.
- Fix computed field `None` values.
- Made retrieving `blob-key` in `BlobstoreFileUploadHandler` easier by using `content_type_extra`. This removes
ugly hacks from before Django 1.7, and fixes issue with regex in `BlobstoreFileUploadHandler` not recognizing
filenames properly.
- Making auth backend catch race condition when creating a new user.
- Fix for `RelatedIterator` that fails when related iterated fields model is set as string.
- Ensure `MapReduceTask `uses the db returned by the application router(s) unless explicitly passed.
- Fixed bug with `__iexact` indexer where values containing underscores would not be correctly indexed.  (Existing objects will need to be re-saved to be correctly indexed.)
- Allow running Djangae tests with non-stable, non-master version of Django.

### Documentation:

- Added a note about `dumpurls` command in documentation
- Updated contributing documentation

## v0.9.4 (release date: 4th April 2016)

This is our first release bringing support for Django 1.9, and dropping support for 1.7.

If you're still using Django 1.7 in your project:
- Upgrade! 1.7 is no longer supported upstream either and has known security issues
- If you can't upgrade, either pin your requirements on 0.9.3 release, or use the 1-7-stable branch, which may receive small fixes if necessary.

### New features & improvements:

 - Added support for Django 1.9
 - The deletion query code has been rewritten entirely to use `DeleteAsync` and now tries to perform deletions in transactional batches of 25. This should result in improved performance but may introduce subtle changes in behaviour, please keep an eye out for issues. For more details take a look at the extensive comment in the `DeleteCommand` class for all the reasons why this is particularly tricky to get right and keep fast.
 - Refactored unique constrains to make them more robust and reliable, fixing edge cases that could cause duplication of unique values.
 - Refactored `InsertCommand` (related to the unique constrains), performance improvements.
 - The Google auth backend has been updated, and a new setting `DJANGAE_CREATE_UNKNOWN_USER` has been added. This replaces the previous settings `DJANGAE_FORCE_USER_PRE_CREATION` and `DJANGAE_ALLOW_USER_PRE_CREATION`.
  - For new projects, `DJANGAE_CREATE_UNKNOWN_USER` defaults to False, meaning you will have to create user objects in the database with matching email addresses to allow people to access your site. For existing projects, the auth backend will recognise the old auth-related settings.
  - If `DJANGAE_CREATE_UNKNOWN_USER=True` then a Django user object will be created automatically when a user accesses your site (if there is no matching user already).
 - Added support for `keep_parents=True` in concrete model inheritance
 - Added support for filters aside from exact on special lookups like `__month` or `__day`. So things like `datefield__month__gt=X` work now
 - Replaced `ensure_instance_included` with `ensure_instance_consistent`
 - Added `ensure_instances_consistent` for the multiple object case
 - Added option to pass `_target` argument to `defer_iteration` in mappers

### Bug fixes:

 - Fixed a bug when saving forms with a RelatedListField or RelatedSetField (#607)
 - JSONField fixes after removing SubfieldBase dependency - to_python added and default value not converted to string anymore

### Documentation:

 - Improvements to storage documentation
 - Replaced links in docs to use https version


## v0.9.3 (release date: 8th March 2016)

### New features & improvements:
- Added support for namespaces
- Refactored cache
- Added Djangae's `CharField` that limits the length by bytes, not characters.
- Improved exception message when encountering multiple inequality filters or uniqueness validation
- Now allowing to override `google_acl` option when uploading to Google Cloud Storage
- Added `BinaryField`
- Added documentation for storage backends
- Added `DJANGAE_IGNORE_REGEXES` settings that allows to only restart dev server for changes on specific filenames. In default, restart dev server only when a `.py`, `.html` or `.yaml` file changes
- Allow `MapReduceTask` tasks to be run on a specific task queue
- Added `ensure_instance_included` to `djangae.db.consistency`
- `djangae.contrib.gauth` now always add users with their emails lowercased
- Provided limited options for `on_delete` on `RelatedSetField` and `RelatedListField`
- Renamed `AppEngineUserAPI` to `AppEngineUserAPIBackend`

### Bug fixes:
- Special indexing now works on fields that are primary keys too
- Fixed a bug with special indexing of datetime fields, that now allows for `__year` or `__month` lookups
- Allow serializing queries containing non-ascii characters
- Don't parse floats as decimals, fixing a bug that causes them to be returned as strings after multiple saves
- `.distinct(x).values_list(x)` no longer cause an error due to the same column being projected twice
- Don't die in `allow_mode_write` if the tempfile module is unavailable
- Fix problems with querying on related fields
- Fixed bug when using `RelatedListField` on a form
- Don't allow ordering by a `TextField`
- Properly limiting number of results when excludes are used
- Allow migrations to work on gauth sql User model<|MERGE_RESOLUTION|>--- conflicted
+++ resolved
@@ -2,11 +2,6 @@
 
 ### New features & improvements:
 
-<<<<<<< HEAD
- - Implemented an entirely new means of storing the indexes of contains and icontains queries. **If you have existing
-  entities which use the current indexing, you MUST set `DJANGAE_USE_LEGACY_CONTAINS_LOGIC = True` in your settings!!**
-  This will be removed in the next release of Djangae so you'll need to re-save your entities with this setting set to False before upgrading.
-=======
  - A new contrib app `djangae.contrib.processing.mapreduce` has been added to provide a Django-friendly API to mapreduce. The existing
    `djangae.contrib.mappers` API has been reimplemented in terms of `djangae.contrib.processing.mapreduce`
  - Add support for the latest App Engine SDK (1.9.51)
@@ -19,7 +14,9 @@
 - Added a test to confirm query slicing works correctly.
 - Added `ComputedCollationField` to generate correct ordering for unicode strings.
 - Changed CloudStorage and BlobstoreStorage storage backends to return HTTPS URLs for images (instead of the previous protocol-relative URLs).
->>>>>>> bf2df706
+- Implemented an entirely new means of storing the indexes of contains and icontains queries. **If you have existing
+  entities which use the current indexing, you MUST set `DJANGAE_USE_LEGACY_CONTAINS_LOGIC = True` in your settings!!**
+  This will be removed in the next release of Djangae so you'll need to re-save your entities with this setting set to False before upgrading.
 
 ### Bug fixes:
 
@@ -91,8 +88,7 @@
 
 - Improved documentation for `djangae.contrib.mappers.defer_iteration`.
 - Changed the installation documentation to reflect the correct way to launch tests
-- Added documentation for local server port configuration.
-- Added documentation for `DJANGAE_ADDITIONAL_MODULES` setting.
+
 
 ## v0.9.8 (release date: 6th December 2016)
 
