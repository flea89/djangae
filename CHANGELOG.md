--- conflicted
+++ resolved
@@ -12,17 +12,14 @@
 - Added support for named class-based views to dumpurls.  Also now supports export to either json or csv
 - Added `deferred.defer_iteration_with_finalize`
 - Added `Transaction.protect_read` which prevents a specific instance being read inside a transaction.
-<<<<<<< HEAD
 - Improved `djangae.utils.retry` to catch the Datastore's `InternalError`, and to better select wait times between attempts. Also improved the logging and prevented losing the source of the final exception when retrying fails.
-=======
 - Updated `djangae.contrib.backup` to use the new export API (the existing API was deprecated in Feb 2018). This adds a dependency of `google-auth` and `google-api-python-client`,
   and also requires some manual permissions to be configured for the app service account. Existing djangae settings will be respected. Read https://cloud.google.com/datastore/docs/schedule-export for details on the new permissions required, and https://cloud.google.com/datastore/docs/export-import-entities
   for an overview including differences between the two APIs.
+
+### Bug fixes:
+
 - Fixed bug where when running test suite with a target module, if any of the targetted tests had an import error, they were being skipped / silently failing.
->>>>>>> 62c32528
-
-### Bug fixes:
-
 - Fixed `ImportError` when running `./manage.py runserver` and the SDK is not already on the Python import path.
 - Fix a ValueError when sharding string keys in the migrations mapper library.
 - Fixed Djangae's project description on pypi.org.
