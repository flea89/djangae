## v1.0 (in development)

### New features & improvements:

### Bug fixes:

## v0.9.12

### New features & improvements:

- Take some steps to make the code Python 3 compatible.
- Additional option to not start mapper pipeline; and provide outputs to finalize function.
- `atomic()` (when used as a context manager) now returns an object representing the current transaction
- Added `djangae.db.transaction.current_transaction()` to return the same thing from inside an `atomic()` decorator
- Added `Transaction.has_been_read(instance)`, `Transaction.has_been_written` and `Transaction.refresh_if_unread(instance)` which allows writing safe transactional code.
- Added `Transaction.has_already_been_read(instance)` and `Transaction.refresh_if_unread(instance)` which allows writing safe transactional code.
- Added App Engine SDK version check on project startup.
- Added support for named class-based views to dumpurls.  Also now supports export to either json or csv
- Added `deferred.defer_iteration_with_finalize`
- Added `Transaction.protect_read` which prevents a specific instance being read inside a transaction.
- Improved `djangae.utils.retry` to catch the Datastore's `InternalError`, and to better select wait times between attempts. Also improved the logging and prevented losing the source of the final exception when retrying fails.
- Updated `djangae.contrib.backup` to use the new export API (the existing API was deprecated in Feb 2018). This adds a dependency of `google-auth` and `google-api-python-client`,
  and also requires some manual permissions to be configured for the app service account. Existing djangae settings will be respected. Read https://cloud.google.com/datastore/docs/schedule-export for details on the new permissions required, and https://cloud.google.com/datastore/docs/export-import-entities
  for an overview including differences between the two APIs.
<<<<<<< HEAD
- Dropped support for Django versions below 1.11
- Add support for the SDK shipped with gcloud
- Dropped support for the standalone SDK
- Remove the remote sandbox in favour of a `remote` subcommand (e.g. `manage.py remote shell`)
=======
- Added new option `remove_duplicates` to ListField and RelatedListField which removes duplicated elements and retain order while saving.
>>>>>>> 94f462aa

### Bug fixes:

- Fixed bug where when running test suite with a target module, if any of the targetted tests had an import error, they were being skipped / silently failing.
- Fixed `ImportError` when running `./manage.py runserver` and the SDK is not already on the Python import path.
- Fix a ValueError when sharding string keys in the migrations mapper library.
- Fixed Djangae's project description on pypi.org.
- Fixed installing dependencies when running tests with pip version 10.
- Worked around a bug where App Engine would return projected values as `str` instead of `unicode`
- Replace binary values in sql value generation with `<binary>` identifier.
- Fix a couple sql unicode bugs.
- Use single quotes for sql string literals, and do not quote integers.
- Fixed a bug in the AsyncMultiQuery that would prevent returning all results in the case when an `OR` query was used with an offset and some entities matched more than one branch of the `OR` query.
- Add an option to ignore pull tasks in testing
- Fix occasions where the default value of a field would not be correctly set on save()
- Simplified the atomic() and non_atomic() decorator/context managers to hopefully eliminate edge-case/threading bugs that have been seen.
- Fix a bug where the context cache would be incorrectly set after leaving a non_atomic block
- Fixed serialization/deserialization of JSONFields
- Fixed migrations failing to map all entities of a kind.
- Mapping queryset should support shard slicing.
- Replaced deprecated resources(`models.get_models`, `models.get_apps` and `Options.module_name`) in `djangae.forms.fields.py`.
- Fixed AttributeError when calling method `UniqueActionAdmin.model_choices()` on `djangae.contrib.uniquetool` app
- Fixed a bug where UUIDField values weren't correctly converted to uuid.UUID objects when read from the Datastore

## v0.9.11

### New features & improvements:

- Backups made with `djangae.contrib.backup` are created in a new, time-stamped directory to make managing backups easier. Only `DJANGAE_BACKUP_ENABLED` is required, all other backup settings are optional and the default is to create backups in the default cloud storage bucket. See the backup docs for details.
- Add support for querying JSONFields in a similar way to the PostgreSQL JSONField
- Allow special indexers to index `None` as well as remove unused index properties from the entity
- Added IDs to system check errors, allowing them to be silenced
- Computed fields now allow the computing function to be passed as a string containing the name of a method, rather than the function object itself.
- `ListField` and `SetField` can now still be pickled when a non-callable default is specified. This was preventing them being used
 in migrations.
- Improve the approx SQL representation of Datastore commands (update, delete etc.)
- Default value for failure_behaviour in `process_task_queues` is now `RAISE_ERROR`. Tasks will no longer fail silently when processed using this method in unit tests.
- Add djangae.compat to handle SDK structural changes
- Added custom `FileField` and `ImageField` which accept an optional `url_field` argument to allow you to specify the name of another field on the model on which the URL to the file or image is cached.
- Add a ComputedNullBooleanField
- Updated the `sleuth` library in djangae.contrib
- Updated the csrf session check to respect Django's `CSRF_USE_SESSIONS` flag
- Improvements to `djangae.utils.retry`:
    - Now allows you to specify which exceptions to catch.
    - Now waits for 375ms by default before retrying to avoid excerbating contention (previous value of 100ms was far too low, and was actually about 0.1ms due to a bug).
    - Now allows overriding the initial retry time with the `_initial_wait` kwarg.
    - Now allows specifying a `_max_wait` time.
    - Now provides an accompanying `@retry_on_error` decorator for applying it to function definitions.
    - Is now documented.
    - changed `_retries` argument to `_attempts` which is better API
- Add `djangae.deferred.defer` to fix issues with `google.appengine.ext.deferred.defer`

### Bug fixes:

 - Fixed ComputedCollationField logic to work with nullable fields
 - Fixed performance issues and bugs in the Djangae core paginator
 - Fix several issues with the test sandbox
 - Initialize the app_identity stub in the test sandbox
 - Replace `print()` statements with `logging.debug()` in all unittests
 - Silence stdout output during testing
 - Logging output silenced during `manage.py test` execution
 - Fix management command `--help` output
 - Create .editorconfig to ensure basic editor settings are consistent between users
 - Fix import error in SDK 1.9.60
 - Add .flake8 file to move towards enforcement code standard
 - Correctly select initial values for SetField form widget
 - Previously `instance.relatedlistfield.all()[0]` would retrieve all items before indexing, now it only grabs the first
 - Fixed `instance.relatedlistfield.values_list(...)` which would die with an error in 0.9.10 and earlier
 - Add missing `djangae/fields/allkeys-5.2.0.zip` file to `MANIFEST.in`
 - It was possible a `TypeError` would throw when calculating the ComputedCollationField value if the source value was unicode
 - Make `value_from_datadict` in `forms.fields.ListWidget` return None when the value provided is None as the existing comment describes. This prevents an exception when `save()` is called on a `ListWidget` whose value is `None`.
 - Fixed test to remove dependency on mock
 - Use '' as default namespace for memcache keys, instead of None.
 - Set a default app_id (`managepy`) so you can use use gcloud compatible app.yaml files (which cannot contain an app_id).  Override with --app_id
 - Restricted access to the `clearsessions` view to tasks and admins only
 - Fixed the `sleep()` time in `djangae.utils.retry` which was sleeping in `ns` rather than `ms`
 - Fix unicode error when creating a SQL representation
 - Fix cross-database relationship support for `RelatedSetField` and `RelatedListField`.
 - Locked down the backup creation view in `djangae.contrib.backups`
 - Fixed the backup creation URL to have a trailing slash (optional, to prevent breaking apps)
 - Fixed an issue with ComputedCollationField where the sort order would be incorrect for some values. (Will need a resave of objects to fix existing data.)

## v0.9.10

### New features & improvements:

 - A new contrib app `djangae.contrib.processing.mapreduce` has been added to provide a Django-friendly API to mapreduce. The existing
   `djangae.contrib.mappers` API has been reimplemented in terms of `djangae.contrib.processing.mapreduce`
 - Add support for the latest App Engine SDK (1.9.51)
 - The default ports for the API server, admin server and blobstore service have changed to 8010, 8011, and 8012 respectively to avoid clashes with modules
 - Switched the default storage backend (in settings_base.py) to cloud storage. If you need to retain compatibility make sure you
 override the `DEFAULT_FILE_STORAGE` setting to point to `'djangae.storage.BlobstoreStorage'`.
 - Added AsyncMultiQuery as a replacement for Google's MultiQuery (which doesn't exist on Cloud Datastore).  This is the first step towards support for Cloud Datastore and therefore Flexible Environment.
 - Added a configurable memory limit to the context cache, limited the number of instances cached from query results and corrected `disable_cache` behaviour.
- Added support for running migrations on the Datastore using Django migrations.
- Added a test to confirm query slicing works correctly.
- Added `ComputedCollationField` to generate correct ordering for unicode strings.
- Changed CloudStorage and BlobstoreStorage storage backends to return HTTPS URLs for images (instead of the previous protocol-relative URLs).
- Implemented an entirely new means of storing the indexes for contains and icontains queries. **If you have existing
  entities which use the current indexing, you MUST set `DJANGAE_USE_LEGACY_CONTAINS_LOGIC = True` in your settings!!**
  This will be removed in the next release of Djangae so you'll need to re-save your entities with this setting set to False before upgrading (see [detailed release notes](docs/release_notes/0_9_10.md)).
- Added support for the 1.9.54 SDK
- Implemented a full application that can be deployed to production GAE for testing real-world scenarios against GCP environment
- Added `djangae.contrib.backup` app

### Bug fixes:

 - When running the local sandbox, if a port clash is detected then the next port will be used (this was broken before)
 - Accessing the Datastore from outside tests will no longer throw an error when using the test sandbox
 - Fix an error which occurred when a migrations module is not importable
 - The in-context cache is now reliably wiped when the testbed is initialized for each test.
 - Fixed an ImportError when the SDK is not on sys.path.
 - Fix issue where serialization of IterableFields resulted in invalid JSON
 - Updated the documenation to say that DJANGAE_CREATE_UNKNOWN_USER defaults to True.
 - Fixed a hard requirement on PIL/Pillow when running the tests. Now, the images stub will not be available if Pillow isn't installed.
 - os.environ is now correctly updated with task headers when using process_task_queues in tests
 - process_task_queues can now be controlled by passing the `failure_behaviour` argument as appropriate
 - process_task_queues will no longer propagate exceptions from tasks, instead use the `failure_behaviour` to control what happens
   if an exception occurs in a task
 - Ensure that the order of values in a RelatedListField are respected when updated via a form.
 - Make mapreduce optional again (#926).
 - Fixed a bug where filter(pk__gt=0) would return no results, rather than all of them
 - We no longer truncate string keys automatically and the max string key length is now the Datastore supported 1500 bytes
 - Fixed AsyncMultiQuery offset and limiting

## v0.9.9 (release date: 27th March 2017)

### New features & improvements:

- Added preliminary support for Django 1.11 (not yet released, don't upgrade yet!)
- The system check for session_csrf now works with the MIDDLEWARE setting when using Django >= 1.10.
- System check for deferred builtin which should always be switched off.
- Implemented weak (memcache) locking to contrib.locking
- The `disable_cache` decorator now wraps the returned function with functools.wraps
- `prefetch_related()` now works on RelatedListField and RelatedSetField
- Added a test for Model.objects.none().filter(pk=xyz) type filters
- Use `user.is_authenticated` instead of `user.is_authenticated()` when using Django >= 1.10.
- Added `max_length` and `min_length` validation support to `ListField`, `SetField`, `RelatedListField` and `RelatedSetField`.
- Moved checks verifying csrf, csp and template loader configuration from djangae-scaffold into Djangae.
- Renamed `contrib.gauth.datastore` and `contrib.gauth.sql` to `contrib.gauth_datastore` and `contrib.gauth_sql` respectively.
    - This change requires you to update your settings to reference the new app names.
    - The old names still work for now but will trigger deprecation warnings.
    - DB table names for Datastore-based models have not changed.  DB table name for the SQL User model has changed, but wasn't entirely usable before anyway.
- Moved everything from `contrib.gauth.common.*` to the parent `contrib.gauth` module.  I.e. removed the `.common` part.
    - This change requires you to update your application to reference/import from the new paths.
    - The old paths still work for now but will trigger deprecation warnings.
- Cleaned up the query fetching code to be more readable. Moved where result fetching happens to be inline with other backends, which makes Django Debug Toolbar query profiling output correct
- Cleaned up app_id handling in --sandbox management calls
- The default GCS bucket name is now cached when first read, saving on RPC calls
- Updated `AppEngineSecurityMiddleware` to work with Django >= 1.10
- Added a test for prefetching via RelatedSetField/RelatedListField. Cleaned up some related code.
- Allow the sandbox argument to be at any position.
- Added some tests for the management command code.
- Added a test to prove that the ordering specified on a model's `_meta` is used for pagination, when no custom order has been specified on the query set.
- Added a `@task_or_admin_only` decorator to `djangae.environment` to allow restricting views to tasks (including crons) or admins of the application.

### Bug fixes:

- Fixed a minor bug where entities were still added to memcache (but not fetched from it) with `DJANGAE_CACHE_ENABLED=False`.  This fix now allows disabling the cache to be a successful workaround for https://code.google.com/p/googleappengine/issues/detail?id=7876.
- Fixed a bug where entities could still be fetched from memcache with `DJANGAE_CACHE_ENABLED=False` when saving in a transaction or deleting them.
- Fixed overlap filtering on RelatedListField and RelatedSetField (Thanks Grzes!)
- Fixed various issues with `djangae.contrib.mappers.defer_iteration`, so that it no longers gets stuck deferring tasks or hitting memory limit errors when uses on large querysets.
- Fixed an issue where having a ForeignKey to a ContentType would cause an issue when querying due to the large IDs produced by djangae.contrib.contenttypes's SimulatedContentTypesManager.
- Fix a problem with query parsing which would throw a NotSupportedError on Django 1.8 if you used an empty Q() object in a filter
- Cascade deletions will now correctly batch object collection within the datastore query limits, fixing errors on deletion.
- Fixed missing `_deferred` attribute in Django models for versions >= 1.10
- Fixed an error when submitting an empty JSONFormField
- Fixed a bug where an error would be thrown if you loaded an entity with a JSONField that had non-JSON data, now the data is returned unaltered
- Fixed a bug where only("pk") wouldn't perform a keys_only query
- Dropped the deprecated patterns() from contrib.locking.urls
- Fixed a bug where search indexes weren't saved when they were generated in the local shell
- Fixed a bug where permissions wouldn't be created when using Django's PermissionsMixin on the datastore (for some reason)
- Fixed a bug where a user's username would be set to the string 'None' if username was not populated on an admin form
- Fixed `djangae.contrib.mappers.defer.defer_iteration` to allow inequality filters in querysets
- Fixed a bug in `djangae.contrib.mappers.defer.defer_iteration` where `_shard` would potentially ignore the first element of the queryset
- Fixed an incompatibility between appstats and the cloud storage backend due to RPC calls being made in the __init__ method
- Fixed a bug where it wasn't possible to add validators to djangae.fields.CharField
- Fixed a bug where entries in `RelatedSetField`s and `RelatedListField`s weren't being converted to the same type as the primary key of the model
- Fixed a bug where running tests would incorrectly load the real search stub before the test version
- Fixed a bug where IDs weren't reserved with the datastore allocator immediately and so could end up with a race-condition where an ID could be reused
- Fixed runserver port not being passed to devappserver

### Documentation:

- Improved documentation for `djangae.contrib.mappers.defer_iteration`.
- Changed the installation documentation to reflect the correct way to launch tests


## v0.9.8 (release date: 6th December 2016)

### New features & improvements:

- Cleaned up and refactored internal implementation of `SimulatedContentTypeManager`. Now also allows patching `ContentType` manager in migrations.
- Add ability to specify GAE target instance for remote command with `--app_id` flag
- When App Engine raises an `InvalidSenderError` when trying to send an email, Djangae now logs the 'from' address which is invalid (App Engine doesn't include it in the error).

### Bug fixes:

- Fixed an issue where Django Debug Toolbar would get a `UnicodeDecodeError` if a query contained a non-ascii character.
- Fixed an issue where getting and flushing a specific `TaskQueue` using the test stub (including when using `djangae.test.TestCase.process_task_queues`) would flush all task queues.
- Fixed a bug in our forced contenttypes migration
- Fixed `./manage.py runserver` not working with Django 1.10 and removed a RemovedInDjango110Warning message at startup.
- Restore `--nothreading` functionality to runserver (this went away when we dropped support for the old dev_appserver)
- Fixed a bug where the `dumpurls` command had stopped working due to subtle import changes.
- Utilise `get_serving_url` to get the correct url for serving images from Cloud Storage.
- Fixed a side effect of that ^ introduction of `get_serving_url` which would add an entity group to any transaction in which it was called (due to the Datastore read done by `get_serving_url`).
- Fixed fetching url for non images after introduction of `get_serving_url` call inside `CloudStorage` url method.
- Fixed fetching url for files after introduction of `get_serving_url` call inside `BlobstoreStorage` url method when file is bigger than 32MB.
- Fixed `gauth` middleware to update user email address if it gets changed


## v0.9.7 (release date: 11th August 2016)

### New features & improvements:

- Added support for Django 1.10.
- Changed the querying of `ListField` and `SetField`, which now works similiarly to PostgreSQL ArrayField. `isnull` lookup has been replaced with `isempty`, `exact` with `contains` and `in` with `overlap`. This is a breaking change, so stick to Djangae 0.9.6 or update your code.
- Made a slight efficiency improvement so that `my_queryset.filter(pk__in=other_queryset)` will use `other_queryset.values_list('pk')` rather than fetching the full objects.
- Added clearsessions view.

### Bug fixes:

- Fixed a circular import in djangae.db.utils.
- Fixed sandbox problem with non-final django versions in the testapp.
- Fixed a bug where the console URL stored in a mapreduce job's status entity was incorrect.

### Documentation:

- Added documentation about querying `ListField` and `SetField`.


## v0.9.6 (release date: 1st August 2016)

### New features & improvements:

- ALLOWED_HOSTS is now set to ("*",) by default as App Engine deals with routing and this prevents
  users being confused when their deployed app returns 400 responses.
- Added version string to `__init__`.
- Added an `--install_deps` flag to the `runtests.sh` script to allow triggering of dependency installation without having to delete the SDK folder.
- Added an `--install_sdk` flag to both the `runtests.sh` script and to the `install_deps.py` script in the bundled 'testapp'.
- The `count()` method on `ShardedCounterField` is deprecated because its function was ambiguous or misleading and was often mistakenly used instead of `value()`. It is replaced with a `shard_count()` method.
- It is now possible to have a per-app djangaeidx.yaml file which can be distributed. The indexes in this file
  are combined in memory with the ones from the project root's djangaeidx.yaml. This means that a user of your app
  will not be required to run queries to generate indexes or manually add them to their project file.
- Made a small performance improvement to avoid checking for changes to djangaeindx.yaml files when on production.

### Bug fixes:

- Fixed a regression that prevented precreated users from logging in when `DJANGAE_CREATE_UNKNOWN_USER` is False.
- Fixed a bug where the IntegrityError for a unique constraint violation could mention the wrong field(s).
- Changed the default value of `DJANGAE_CREATE_UNKNOWN_USER` to `True` to match the original behaviour.
- Fixed a bug where simulate contenttypes was required even on a SQL database
- Fixed a bug where filtering on an empty PK would result in an inequality filter being used
- Fixed a bug where making a projection query on time or datetime fields will return truncated values without microseconds
- Fixed a test which could intermittently fail (`test_ordering_on_sparse_field`).
- Fixed a bug where an empty upload_to argument to FileField would result in a broken "./" folder in Cloud Storage.
- Fixed an issue where pre-created users may not have been able to log in if the email address associated with their Google account differed in case to the email address saved in their pre-created User object.
- Made configuration changes to the bundled 'testapp' to allow the `runserver` command to work.
- Fixed a bug in the `install_deps.py` script in the bundled 'testapp' where it would always re-install the App Engine SDK, even if it already existed.

### Documentation:

- Added documentation for:
    - Creating users for gauth.
    - djangaeidx.yaml.
- Improved documentation for:
    - Installation
    - Transactions
    - JSONField
    - RelatedSetField
    - Running management commands locally and remotely
- Fixed incorrect documentation for:
    - The restrictions on projection queries.
- Removed "experimental" flag from the "namespaces" feature of the Datastore DB backend.

## v0.9.5 (release date: 6th June 2016)

### New features & improvements:

- Added the ability to pre-create users in the Django admin who can then log in via Google Accounts.  (Previously you could only pre-create users via the shell.)
- Added new `assert_login_required` and `assert_login_admin` methods to `djangae.test.TestCase`.
- Improved ordering of `sys.path` so that libraries in the application folder take precedence over libraries that are bundled with the SDK (with some hard-to-avoid exceptions).
- Added `djangae.contrib.locking`, for preventing simultaneous executing of functions or blocks of code.
- Moved and renamed several functions from `djangae.utils` to `djangae.environment`.
- Added new task utility functions: `is_in_task()`, `task_name()`, `task_queue_name()`, `task_retry_count()`.
- Extended runserver's file watcher patching to allow ignoring of directories.
- Add tasks utility functions to djangae.environment.
- Alias DatastorePaginator -> Paginator, and DatastorePage -> Page to be more like Django
- Moved `ContentType` patching to `djangae.contrib.contenttypes`. `DJANGAE_SIMULATE_CONTENTTYPES` setting has been removed, add `djangae.contrib.contenttypes` to `INSTALLED_APPS` instead. `djangae.contrib.contenttypes` needs to be after `django.contrib.contenttypes` in the `INSTALLED_APPS` order.
- Allow customization of which user data is synced in gauth `AuthenticationMiddleware`.
- Allow passing `on_change` callback run when ShardedCounter is changed.

### Bug fixes:

- Fixed `atomic` and `non_atomic` transaction decorators/context managers so that they can be called recursively.
- Fix `JSONField` behaviour in forms: it's properly validating JSON string before saving
it and returns json object, not string when accessed through `cleaned_data`.
- Fixing `ListFormField.clean` to return `[]` instead of `None` for empty values.
- Fix computed field `None` values.
- Made retrieving `blob-key` in `BlobstoreFileUploadHandler` easier by using `content_type_extra`. This removes
ugly hacks from before Django 1.7, and fixes issue with regex in `BlobstoreFileUploadHandler` not recognizing
filenames properly.
- Making auth backend catch race condition when creating a new user.
- Fix for `RelatedIterator` that fails when related iterated fields model is set as string.
- Ensure `MapReduceTask `uses the db returned by the application router(s) unless explicitly passed.
- Fixed bug with `__iexact` indexer where values containing underscores would not be correctly indexed.  (Existing objects will need to be re-saved to be correctly indexed.)
- Allow running Djangae tests with non-stable, non-master version of Django.

### Documentation:

- Added a note about `dumpurls` command in documentation
- Updated contributing documentation

## v0.9.4 (release date: 4th April 2016)

This is our first release bringing support for Django 1.9, and dropping support for 1.7.

If you're still using Django 1.7 in your project:
- Upgrade! 1.7 is no longer supported upstream either and has known security issues
- If you can't upgrade, either pin your requirements on 0.9.3 release, or use the 1-7-stable branch, which may receive small fixes if necessary.

### New features & improvements:

 - Added support for Django 1.9
 - The deletion query code has been rewritten entirely to use `DeleteAsync` and now tries to perform deletions in transactional batches of 25. This should result in improved performance but may introduce subtle changes in behaviour, please keep an eye out for issues. For more details take a look at the extensive comment in the `DeleteCommand` class for all the reasons why this is particularly tricky to get right and keep fast.
 - Refactored unique constrains to make them more robust and reliable, fixing edge cases that could cause duplication of unique values.
 - Refactored `InsertCommand` (related to the unique constrains), performance improvements.
 - The Google auth backend has been updated, and a new setting `DJANGAE_CREATE_UNKNOWN_USER` has been added. This replaces the previous settings `DJANGAE_FORCE_USER_PRE_CREATION` and `DJANGAE_ALLOW_USER_PRE_CREATION`.
  - For new projects, `DJANGAE_CREATE_UNKNOWN_USER` defaults to False, meaning you will have to create user objects in the database with matching email addresses to allow people to access your site. For existing projects, the auth backend will recognise the old auth-related settings.
  - If `DJANGAE_CREATE_UNKNOWN_USER=True` then a Django user object will be created automatically when a user accesses your site (if there is no matching user already).
 - Added support for `keep_parents=True` in concrete model inheritance
 - Added support for filters aside from exact on special lookups like `__month` or `__day`. So things like `datefield__month__gt=X` work now
 - Replaced `ensure_instance_included` with `ensure_instance_consistent`
 - Added `ensure_instances_consistent` for the multiple object case
 - Added option to pass `_target` argument to `defer_iteration` in mappers

### Bug fixes:

 - Fixed a bug when saving forms with a RelatedListField or RelatedSetField (#607)
 - JSONField fixes after removing SubfieldBase dependency - to_python added and default value not converted to string anymore

### Documentation:

 - Improvements to storage documentation
 - Replaced links in docs to use https version


## v0.9.3 (release date: 8th March 2016)

### New features & improvements:
- Added support for namespaces
- Refactored cache
- Added Djangae's `CharField` that limits the length by bytes, not characters.
- Improved exception message when encountering multiple inequality filters or uniqueness validation
- Now allowing to override `google_acl` option when uploading to Google Cloud Storage
- Added `BinaryField`
- Added documentation for storage backends
- Added `DJANGAE_IGNORE_REGEXES` settings that allows to only restart dev server for changes on specific filenames. In default, restart dev server only when a `.py`, `.html` or `.yaml` file changes
- Allow `MapReduceTask` tasks to be run on a specific task queue
- Added `ensure_instance_included` to `djangae.db.consistency`
- `djangae.contrib.gauth` now always add users with their emails lowercased
- Provided limited options for `on_delete` on `RelatedSetField` and `RelatedListField`
- Renamed `AppEngineUserAPI` to `AppEngineUserAPIBackend`

### Bug fixes:
- Special indexing now works on fields that are primary keys too
- Fixed a bug with special indexing of datetime fields, that now allows for `__year` or `__month` lookups
- Allow serializing queries containing non-ascii characters
- Don't parse floats as decimals, fixing a bug that causes them to be returned as strings after multiple saves
- `.distinct(x).values_list(x)` no longer cause an error due to the same column being projected twice
- Don't die in `allow_mode_write` if the tempfile module is unavailable
- Fix problems with querying on related fields
- Fixed bug when using `RelatedListField` on a form
- Don't allow ordering by a `TextField`
- Properly limiting number of results when excludes are used
- Allow migrations to work on gauth sql User model<|MERGE_RESOLUTION|>--- conflicted
+++ resolved
@@ -22,14 +22,11 @@
 - Updated `djangae.contrib.backup` to use the new export API (the existing API was deprecated in Feb 2018). This adds a dependency of `google-auth` and `google-api-python-client`,
   and also requires some manual permissions to be configured for the app service account. Existing djangae settings will be respected. Read https://cloud.google.com/datastore/docs/schedule-export for details on the new permissions required, and https://cloud.google.com/datastore/docs/export-import-entities
   for an overview including differences between the two APIs.
-<<<<<<< HEAD
 - Dropped support for Django versions below 1.11
 - Add support for the SDK shipped with gcloud
 - Dropped support for the standalone SDK
 - Remove the remote sandbox in favour of a `remote` subcommand (e.g. `manage.py remote shell`)
-=======
 - Added new option `remove_duplicates` to ListField and RelatedListField which removes duplicated elements and retain order while saving.
->>>>>>> 94f462aa
 
 ### Bug fixes:
 
