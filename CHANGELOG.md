--- conflicted
+++ resolved
@@ -4,18 +4,14 @@
 
 - ALLOWED_HOSTS is now set to ("*",) by default as App Engine deals with routing and this prevents
   users being confused when their deployed app returns 400 responses.
-<<<<<<< HEAD
+- Added version string to `__init__`.
+- Added an `--install_deps` flag to the `runtests.sh` script to allow triggering of dependency installation without having to delete the SDK folder.
+- Added an `--install_sdk` flag to both the `runtests.sh` script and to the `install_deps.py` script in the bundled 'testapp'.
+- The `count()` method on `ShardedCounterField` is deprecated because its function was ambiguous or misleading and was often mistakenly used instead of `value()`. It is replaced with a `shard_count()` method.
 - It is now possible to have a per-app djangaeidx.yaml file which can be distributed. The indexes in this file
   are combined in memory with the ones from the project root's djangaeidx.yaml. This means that a user of your app
   will not be required to run queries to generate indexes or manually add them to their project file.
 - Made a small performance improvement to avoid checking for changes to djangaeindx.yaml files when on production.
-=======
-- Added version string to `__init__`.
-- Added an `--install_deps` flag to the `runtests.sh` script to allow triggering of dependency installation without having to delete the SDK folder.
-- Added an `--install_sdk` flag to both the `runtests.sh` script and to the `install_deps.py` script in the bundled 'testapp'.
-- The `count()` method on `ShardedCounterField` is deprecated because its function was ambiguous or misleading and was often mistakenly used instead of `value()`. It is replaced with a `shard_count()` method.
-
->>>>>>> c9ca8aa8
 
 ### Bug fixes:
 
@@ -35,6 +31,7 @@
 
 - Added documentation for:
     - Creating users for gauth.
+    - djangaeidx.yaml.
 - Improved documentation for:
     - Installation
     - Transactions
@@ -44,7 +41,6 @@
 - Fixed incorrect documentation for:
     - The restrictions on projection queries.
 - Removed "experimental" flag from the "namespaces" feature of the Datastore DB backend.
-- Added documentation for djangaeidx.yaml
 
 ## v0.9.5 (release date: 6th June 2016)
 
