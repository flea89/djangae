--- conflicted
+++ resolved
@@ -10,16 +10,11 @@
     30: Django >= 3.0, < 3.1
 commands =
     pip install beautifulsoup4  # Test requirements
-<<<<<<< HEAD
-    pip install gcloud-tasks-emulator==0.3.1
-    pip install gcloud-storage-emulator
+    pip install gcloud-tasks-emulator>=0.4.0
+    pip install gcloud-storage-emulator>=0.2.2
     pip install requests-oauthlib
     pip install google-auth-oauthlib
     pip install selenium
-=======
-    pip install gcloud-tasks-emulator>=0.4.0
-    pip install gcloud-storage-emulator>=0.2.2
->>>>>>> b1bb13b5
     pip install -e .
     django-admin.py test --settings=test_settings {posargs}
 whitelist_externals = gcloud
