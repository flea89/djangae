--- conflicted
+++ resolved
@@ -398,15 +398,11 @@
         self.testbed.init_capability_stub()
         self.testbed.init_channel_stub()
 
-<<<<<<< HEAD
-        self.testbed.init_datastore_v3_stub(datastore_stub_util.PseudoRandomHRConsistencyPolicy(probability=0))
-=======
         self.testbed.init_datastore_v3_stub(
             use_sqlite=True,
             auto_id_policy=testbed.AUTO_ID_POLICY_SCATTERED,
             consistency_policy=datastore_stub_util.PseudoRandomHRConsistencyPolicy(probability=1)
         )
->>>>>>> e19ab432
         self.testbed.init_files_stub()
         # FIXME! dependencies PIL
         # self.testbed.init_images_stub()
