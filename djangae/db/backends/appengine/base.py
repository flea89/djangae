--- conflicted
+++ resolved
@@ -237,15 +237,9 @@
         elif db_type == 'time':
             return self.prep_lookup_time(model, value, field)
         elif db_type in ('list', 'set'):
-<<<<<<< HEAD
-            if not value:
-                value = None #Convert empty lists to None
-            elif db_type == 'set':
-=======
             if hasattr(value, "__len__") and not value:
                 value = None #Convert empty lists to None
             elif hasattr(value, "__iter__"):
->>>>>>> 0a689e69
                 # Convert sets to lists
                 value = list(value)
 
@@ -278,15 +272,9 @@
         elif db_type == 'decimal':
             value = self.value_to_db_decimal(value, field.max_digits, field.decimal_places)
         elif db_type in ('list', 'set'):
-<<<<<<< HEAD
-            if not value:
-                value = None #Make sure we always convert empty lists to None
-            elif db_type == 'set':
-=======
             if hasattr(value, "__len__") and not value:
                 value = None #Convert empty lists to None
             elif hasattr(value, "__iter__"):
->>>>>>> 0a689e69
                 # Convert sets to lists
                 value = list(value)
 
