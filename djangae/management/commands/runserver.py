--- conflicted
+++ resolved
@@ -92,11 +92,7 @@
                 "--admin_port",
                 str(int(self.port) + 1),
                 "--automatic_restart",
-<<<<<<< HEAD
-                "0",
-=======
                 "False",
->>>>>>> e19ab432
                 "--allow_skipped_files"
             ]
 
