# Djangae

The best way to run Django on Google App Engine.

Djangae (djan-gee) is a Django app that allows you to run Django applications on Google App Engine, including (if you
want to) using Django's models with the App Engine Datastore as the underlying database.

https://potatolondon.github.io/djangae/

https://github.com/potatolondon/djangae

**Note: Djangae is under heavy development, stability is not guaranteed. A 1.0 release will happen when it's ready**

## Features

* A WSGI middleware that provides a clean way via which your Django app is plugged into App Engine.
* A hook to allow App Engine's deferred tasks and mapreduce handlers to run through the same environment.
* The ability to use use the Datastore as the database for Django's models.  See **The Database Backend** for details.
  You can also use App Engine's NDB, or you can use Google Cloud SQL (via the standard django MySQL backend) instead of
  or along side the Datastore. Or use all 3!
* `djangae.contrib.gauth` which provides user models (both concrete and extendable abstract versions), an auth backend, and a middleware; which allow you to authenticate users using the App Engine's built-in Google Accounts authentication, and also allow you to use Django's permissions system on the Datastore (i.e. without being caught out by the Many-To-Many relationships).
* A `runserver` command which fires up the App Engine SDK to serve your app (while still using Django's code reloading).
* The ability to run management commands locally or on the remote App Engine Datastore.
* A `shell` command that correctly sets up the environment/database. (Note, we should support this set up for any
  custom commands as well, see TODO.md).

## Supported Django Versions

The intention is always to support the last two versions of Django, although older versions may work. Currently only
Django 1.6 is supported, but 1.7 support is in the pipeline.

# Installation

 * Create a Django project, add app.yaml to the root. Make sure Django 1.6+ is in your project and importable
 * Install Djangae into your project, make sure it's importable (you'll likely need to manipulate the path in manage.py and wsgi.py)
 * Add djangae to `INSTALLED_APPS`.
 * At the top of your settings, insert the following line: `from djangae.settings_base import *` - this sets up some
   default settings.
 * In app.yaml add the following handlers:

    ```yml
    - url: /_ah/(mapreduce|queue|warmup).*
      script: YOUR_DJANGO_APP.wsgi.application
      login: admin

    - url: /.*
      script: YOUR_DJANGO_APP.wsgi.application
    ```

 * Make your manage.py look something like this:

    ```python
    if __name__ == "__main__":
        os.environ.setdefault("DJANGO_SETTINGS_MODULE", "myapp.settings")

        from djangae.core.management import execute_from_command_line

        execute_from_command_line(sys.argv)
    ```

 * Use the Djangae WSGI handler in your wsgi.py, something like

    ```python
    from django.core.wsgi import get_wsgi_application

    from djangae.wsgi import DjangaeApplication

    application = DjangaeApplication(get_wsgi_application())
    ```

 * Add the following to your URL handler: `url(r'^_ah/', include('djangae.urls'))`

 * It is recommended that for improved security you add `djangae.contrib.security.middleware.AppEngineSecurityMiddleware` as the first
   of your middleware classes. This middleware patches a number of insecure parts of the Python and App Engine libraries and warns if your
   Django settings aren't as secure as they could be.
* If you wish to use the App Engine's Google Accounts-based authentication to authenticate your users, and/or you wish to use Django's permissions system with the Datastore as you DB, then see the section on **Authentication**.

## The Database Backend

Previously, in order to use Django's ORM with the App Engine Datastore, django-nonrel was required, along with
djangoappengine. That's now changed. With Djangae you can use vanilla Django with the Datastore. Heavily inspired by
djangoappengine (thanks Waldemar!) Djangae provides an intelligent database backend that allows vanilla Django to be
used, and makes use of many of the Datastore's speed and efficiency features such as projection queries.

Here's the full list of magic:

* Database-level enforcement of `unique` and `unique_together` constraints.
* A transparent caching layer for queries which return a single result (`.get` or any query filtering on a unique field
  or unique-together fields). This helps to avoid Datastore
  [consistency issues](https://developers.google.com/appengine/docs/python/datastore/structuring_for_strong_consistency_).
* Automatic creation of additional index fields containing pre-manipulated values, so that queries such as `__iexact`
  work out of the box. These index fields are created automatically when you use the queries.  Use
  `settings.GENERATE_SPECIAL_INDEXES_DURING_TESTING` to control whether that automatic creation happens during tests.
* Support for queries which weren't possible with djangoappengine, such as OR queries using `Q` objects.
* A `ListField` which provides a "normal" django model field for storing lists (a feature of the Datastore).

## Roadmap

1.0-alpha

 - Basic ancestor query support
 - All tests either passing or throwing NotSupportedError in the testapp
 - Configurable constraints

1.0-beta

 - Support for 'infinite' descendents in the ancestor support. Lots of tests
 - Memcache backed caching by PK and unique constraints
 - Mapreduce handlers and utilities
 - All NotSupportedError tests being skipped, everything passes in the testapp

### What Can't It Do?

Due to the limitations of the App Engine Datastore (it being a non-relational database for a start), there are some
things which you still can't do with the Django ORM when using the djangae backend.  The easiest way to find these out
is to just build your app and look out for the `NotSupportedError` exceptions.  But if you don't like surprises, here's
a quick list:

* `ManyToManyField` - a non-relational database simply can't do these (or not efficiently).  However, you can probably
  solve these kind of problems using djangae's `ListField`.  We may even create a many-to-many replacement based on
  that in the future.
* `__in` queries with more than 30 values.  This is a limitation of the Datastore.  You can filter for up to 500 values
  on the primary key field though.
* More than one inequality filter, i.e. you can't do `.exclude(a=1, b=2)`.  This is a limitation of the Datastore.
* Transactions.  The Datastore has transactions, but they are not "normal" transactions in the SQL sense. Transactions
  should be done using `google.appengine.api.datastore.RunInTransaction`.


### Other Considerations

When using the Datastore you should bear in mind its capabilities and limitations. While Djangae allows you to run
Django on the Datastore, it doesn't turn the Datastore into a relational database. There are things which the
datastore is good at (e.g. handling huge bandwidth of reads and writes) and things which it isn't good at
(e.g. counting). Djangae is not a substitute for knowing how to use the
[Datastore](https://developers.google.com/appengine/docs/python/datastore/).


## Local/remote management commands

If you set your manage.py up as described above, djangae will allow you to run management commands locally or
remotely, by specifying a `--sandbox`. Eg.

  ```
  ./manage.py --sandbox=local shell   # Starts a shell locally (the default)
  ./manage.py --sandbox=remote shell  # Starts a shell using the remote datastore
  ```

With no arguments, management commands are run locally.

## Authentication

Djangae includes 'djangae.contrib.gauth', which allows you to authenticate your users with App Engine's built-in Google Accounts functionality, and also allows use of Django's permisions system on the Datastore, despite it usually requiring many-to-many relationships, which are not supported on the Datstore.

To set up Djangae's authentication system:

* Add `'djangae.contrib.gauth'` to `INSTALLED_APPS` probably after `'django.contrib.auth'`.
* At the bottom of your settings.py add: `from djangae.contrib.gauth.settings import *`.  This sets up the auth backend,
   login url and sets `AUTH_USER_MODEL` to `'djangae.GaeDatastoreUser'`.
* Replace 'django.contrib.auth.middleware.AuthenticationMiddleware' with `'djangae.contrib.auth.middleware.AuthenticationMiddleware'`.

### Choosing A User Model

<<<<<<< HEAD
There are 4 possible ways in which you may want to set up your authentication and database.  Djangae provides 4 differnet user models which correspond to these cases:
=======
 * Make sure you read the section on [Unique Constraint Checking](#unique-constraint-checking)

## Local/remote management commands
>>>>>>> cb9fd890

1. Standard user model on a SQL database.
	* Set `AUTH_USER_MODEL = 'djangae.GaeUser'`.
	* This is equivalent to `django.contrib.auth.models.User`, but works with the Google Accounts authentication.
2. Custom user model on a SQL database.
	* Create your own `User` class by subclassing `djangae.contrib.gauth.models.GaeAbstractUser`.
	* This base model is equivalent to `django.contrib.auth.models.AbstractBaseUser`, but works with the Google Accounts authentication.
3. Standard user model on the Datastore.
	* Set `AUTH_USER_MODEL = 'djangae.GaeDatastoreUser'`.
	* This is equivalent to `django.contrib.auth.models.User`, but works with the Google Accounts authentication, and provides permissions models which work on the non-relational Datastore (i.e. they avoid M2M relationships while providing the same functionality).
4. Custom user model on the Datastore.
	* Create your own `User` class by subclassing `GaeAbstractDatastoreUser`.
	* This base model is equivalent to `django.contrib.auth.models.AbstractBaseUser`, but works with the Google Accounts authentication, and provides permissions models which work on the non-relational Datastore (i.e. they avoid M2M relationships while providing the same functionality).

 
### User Pre-Creation

When using Google Accounts-based authentication, the `username` field of the user model is populated with the `user_id` which is provided by Google Accounts.  This is populated when the user object is created on the user's first log in, and is then used as the authentication check for subsequent log ins.  Because it's impossible to know what this ID is going to be before the user logs in, that creates an issue that you can't create users and assign permission to them until they have authenticated.

Djangae allows you to pre-create users by specifying their email address.  First, you need to set `ALLOW_USER_PRE_CREATION` to `True` in settings, and then you can create user objects which have an email address and a `username` of `None`.  Djangae then recognises these as pre-created users, and will populate the `username` with their Google `user_id` when they first log in.

### Username/password authentication

As well as using Djangae's Google Accounts-based authnetication, you can also use the standard authentication backend from django.contrib.auth.  They can work alongside each other.  Simply include both, like this:


```
AUTHENTICATION_BACKENDS = (
    'djangae.contrib.gauth.backends.AppEngineUserAPI',
    'django.contrib.auth.backends.ModelBackend',
)

MIDDLEWARE_CLASSES = (
    'djangae.contrib.gauth.middleware.AuthenticationMiddleware',
    'django.contrib.auth.middleware.AuthenticationMiddleware',
)
```

## Using other databases

You can use Google Cloud SQL or sqlite (locally) instead of or along side the Datastore.

Note that the Database backend and settings for the Datastore remain the same whether you're in local development on on
App Engine Production, djanagae switches between the SDK and the production datastore appropriately.  However, with
Cloud SQL you will need to switch the settings yourself, otherwise you could find yourself developing on your
live database!

Here's an example of how your `DATABASES` might look in settings.py if you're using both Cloud SQL and the Datastore.

```python
    from djangae.utils import on_production

    DATABASES = {
        'default': {
            'ENGINE': 'djangae.db.backends.appengine'
        }
    }

    if on_production():
        DATABASES['sql'] = {
            'ENGINE': 'django.db.backends.mysql',
            'HOST': '/cloudsql/YOUR_GOOGLE_CLOUD_PROJECT:YOUR_INSTANCE_NAME',
            'NAME': 'YOUR_DATABASE_NAME',
            'USER': 'root',
        }
    else:
        DATABASES['sql'] = {
            'ENGINE': 'django.db.backends.sqlite3',
            'NAME': 'development.sqlite3'
        }
```

See the Google documentation for more information on connecting to Cloud SQL via the
[MySQL client](https://developers.google.com/cloud-sql/docs/mysql-client) and from
[external applications](https://developers.google.com/cloud-sql/docs/external).

## Unique Constraint Checking

**IMPORTANT: Make sure you read and understand this section before configuring your project**

Djangae by default enforces the unique constraints that you define on your models. It does so by creating so called "unique markers" in the datastore.
Unique constraint checks have the following caveats...

 - Unique constraints drastically increase your datastore writes. Djange needs to create a marker for each unique constraint on each model, for each instance. This means if you have
   one unique field on your model, and you save() Djangae must do two datastore writes (one for the entity, one for the marker)
 - Unique constraints increase your datastore reads. Each time you save an object, Djangae needs to check for the existence of unique markers.
 - Unique constraints slow down your saves(). See above, each time you write a bunch of stuff needs to happen.
 - Updating instances via the datastore API (NDB, DB, or datastore.Put and friends) will break your unique constraints. Don't do that!
 - Updating instances via the datastore admin will do the same thing, you'll be bypassing the unique marker creation

However, unique markers are very powerful when you need to enforce uniqueness. **They are enabled by default** simply because that's the behaviour that Django expects. If you don't want to
use this functionality, you have the following options:

 1. Don't mark fields as unique, or in the meta unique_together - this only works for your models, contrib models will still use unique markers
 2. Disable unique constaints on a per-model basis via the Djangae meta class (again, only works on the model you specify)

```
    class Djangae:
        disable_constraint_checks = True
```

 3. Disable constraint checking globally via `settings.DJANGAE_DISABLE_CONSTRAINT_CHECKS`

The `disable_constraint_checks` per-model setting overrides the global `DJANGAE_DISABLE_CONSTRAINT_CHECKS` so if you are concerned about speed/cost then you might want to disable globally and
override on a per-model basis by setting `disable_constraint_checks = False` on models that require constraints.

## Contributing

Contributions are accepted via pull request and will be reviewed as soon as possible. If you have access to master, please do not commit directly! Pull requests only!<|MERGE_RESOLUTION|>--- conflicted
+++ resolved
@@ -160,13 +160,7 @@
 
 ### Choosing A User Model
 
-<<<<<<< HEAD
 There are 4 possible ways in which you may want to set up your authentication and database.  Djangae provides 4 differnet user models which correspond to these cases:
-=======
- * Make sure you read the section on [Unique Constraint Checking](#unique-constraint-checking)
-
-## Local/remote management commands
->>>>>>> cb9fd890
 
 1. Standard user model on a SQL database.
 	* Set `AUTH_USER_MODEL = 'djangae.GaeUser'`.
@@ -181,7 +175,7 @@
 	* Create your own `User` class by subclassing `GaeAbstractDatastoreUser`.
 	* This base model is equivalent to `django.contrib.auth.models.AbstractBaseUser`, but works with the Google Accounts authentication, and provides permissions models which work on the non-relational Datastore (i.e. they avoid M2M relationships while providing the same functionality).
 
- 
+
 ### User Pre-Creation
 
 When using Google Accounts-based authentication, the `username` field of the user model is populated with the `user_id` which is provided by Google Accounts.  This is populated when the user object is created on the user's first log in, and is then used as the authentication check for subsequent log ins.  Because it's impossible to know what this ID is going to be before the user logs in, that creates an issue that you can't create users and assign permission to them until they have authenticated.
